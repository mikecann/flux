--- conflicted
+++ resolved
@@ -1,16 +1,10 @@
 package main
 
 import (
-<<<<<<< HEAD
-	"io/ioutil"
-	"net/http"
-	"net/http/httptest"
-=======
 	"io"
 	"net/http"
 	"net/http/httptest"
 	"os"
->>>>>>> 37acdb16
 	"path/filepath"
 	"strings"
 	"testing"
@@ -31,16 +25,10 @@
 	httpserver "github.com/weaveworks/flux/http/server"
 	"github.com/weaveworks/flux/instance"
 	instancedb "github.com/weaveworks/flux/instance/sql"
-<<<<<<< HEAD
-	"github.com/weaveworks/flux/jobs"
-	"github.com/weaveworks/flux/platform"
-	"github.com/weaveworks/flux/server"
-=======
 	"github.com/weaveworks/flux/job"
 	"github.com/weaveworks/flux/remote"
 	"github.com/weaveworks/flux/server"
 	"github.com/weaveworks/flux/update"
->>>>>>> 37acdb16
 )
 
 var (
@@ -373,12 +361,9 @@
 		t.Fatal(err)
 	}
 	defer resp.Body.Close()
-	if resp.StatusCode != http.StatusOK {
-		body, err := ioutil.ReadAll(resp.Body)
-		if err != nil {
-			t.Fatal(err)
-		}
-		t.Fatal("Request should have been ok but got %q, body:\n%v", resp.Status, body)
+	if resp.StatusCode != http.StatusNoContent {
+		io.Copy(os.Stdout, resp.Body)
+		t.Fatal("Request should have been ok but got %q", resp.Status)
 	}
 }
 
@@ -398,11 +383,8 @@
 		t.Fatal(err)
 	}
 	defer resp.Body.Close()
-	if resp.StatusCode != http.StatusOK {
-		body, err := ioutil.ReadAll(resp.Body)
-		if err != nil {
-			t.Fatal(err)
-		}
-		t.Fatal("Request should have been ok but got %q, body:\n%v", resp.Status, body)
+	if resp.StatusCode != http.StatusNoContent {
+		io.Copy(os.Stdout, resp.Body)
+		t.Fatal("Request should have been ok but got %q", resp.Status)
 	}
 }